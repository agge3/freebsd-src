--- conflicted
+++ resolved
@@ -1,8 +1,4 @@
-<<<<<<< HEAD
 .\" $FreeBSD$
-=======
-.\"   $Revision: 2.19 $
->>>>>>> f7434bbd
 .\"
 .\" Copyright (c) 1983, 1991, 1993
 .\"	The Regents of the University of California.  All rights reserved.
